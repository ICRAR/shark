//
// The main function for the shark executable
//
// ICRAR - International Centre for Radio Astronomy Research
// (c) UWA - The University of Western Australia, 2017
// Copyright by UWA (in the framework of the ICRAR)
// All rights reserved
//
// This library is free software; you can redistribute it and/or
// modify it under the terms of the GNU Lesser General Public
// License as published by the Free Software Foundation; either
// version 2.1 of the License, or (at your option) any later version.
//
// This library is distributed in the hope that it will be useful,
// but WITHOUT ANY WARRANTY; without even the implied warranty of
// MERCHANTABILITY or FITNESS FOR A PARTICULAR PURPOSE.  See the GNU
// Lesser General Public License for more details.
//
// You should have received a copy of the GNU Lesser General Public
// License along with this library; if not, write to the Free Software
// Foundation, Inc., 59 Temple Place, Suite 330, Boston,
// MA 02111-1307  USA
//

#include <algorithm>
#include <iostream>
#include <memory>
#include <unistd.h>
#include <vector>

<<<<<<< HEAD
#include <boost/filesystem/convenience.hpp>
=======
#include "config.h"
#ifdef SHARK_OPENMP
#include <omp.h>
#endif // SHARK_OPENMP

>>>>>>> 54c84dae
#include <boost/program_options.hpp>
#include <gsl/gsl_errno.h>

#include "agn_feedback.h"
#include "components.h"
#include "cosmology.h"
#include "dark_matter_halos.h"
#include "disk_instability.h"
#include "evolve_halos.h"
#include "exceptions.h"
#include "galaxy_creator.h"
#include "galaxy_mergers.h"
#include "galaxy_writer.h"
#include "logging.h"
#include "numerical_constants.h"
#include "physical_model.h"
#include "simulation.h"
#include "execution.h"
#include "recycling.h"
#include "reincorporation.h"
#include "reionisation.h"
#include "merger_tree_reader.h"
#include "tree_builder.h"
#include "timer.h"
#include "utils.h"

using namespace std;

namespace shark {

void show_help(const char *prog, const boost::program_options::options_description &desc) {
	cout << endl;
	cout << "SHArk: Semianalytic Halos Ark" << endl;
	cout << endl;
	cout << "Usage: " << prog << " [options] config-file [... config-file]" << endl;
	cout << endl;
	cout << "Options are loaded from the given configuration files in order. If an option" << endl;
	cout << "is present in more than one configuration file, the last one takes precedence." << endl;
	cout << "Options specified via -o take precedence, in order." << endl;
	cout << endl;
	cout << desc << endl;
	cout << "Example:" << endl;
	cout << endl;
	cout << endl;
	cout << " $> " << prog << " -o group1.option1=a group1.option2=b config_file1.txt config_file2.txt" << endl;
	cout << endl;
	cout << " It loads options from config_file1.txt first and then from config_file2.txt. On top of that" << endl;;
	cout << " it also loads options 'group1.option1' and 'group1.option2' from the command-line." << endl;;
	cout << endl;
}

void setup_logging(int lvl) {

	namespace log = ::boost::log;
	namespace trivial = ::boost::log::trivial;

	trivial::severity_level sev_lvl = trivial::severity_level(lvl);
	log::core::get()->set_filter([sev_lvl](log::attribute_value_set const &s) {
		return s["Severity"].extract<trivial::severity_level>() >= sev_lvl;
	});
}

void throw_exception_gsl_handler(const char *reason, const char *file, int line, int gsl_errno)
{
	throw gsl_error(reason, file, line, gsl_errno, gsl_strerror(gsl_errno));
}

void install_gsl_error_handler() {
	gsl_set_error_handler(&throw_exception_gsl_handler);
}

void log_startup_information(int argc, char **argv)
{
	char the_hostname[100];
	gethostname(the_hostname, 100);
	LOG(info) << "shark is starting in " << the_hostname;
	LOG(info) << "shark was built on " << __DATE__ << " " __TIME__;
	LOG(info) << "shark running at: " << boost::filesystem::current_path().string();

	std::ostringstream os;
	std::copy(argv, argv + argc, std::ostream_iterator<char *>(os, " "));
	LOG(info) << "shark started with command line: " << os.str();
}

struct SnapshotStatistics {

	int snapshot;
	unsigned long starform_integration_intervals;
	unsigned long galaxy_ode_evaluations;
	unsigned long starburst_ode_evaluations;
	unsigned long n_halos;
	unsigned long n_subhalos;
	unsigned long n_galaxies;
	unsigned long duration_millis;

	double galaxy_ode_evaluations_per_galaxy() const {
		if (n_galaxies == 0) {
			return 0;
		}
		return static_cast<double>(galaxy_ode_evaluations) / n_galaxies;
	}

	double starburst_ode_evaluations_per_galaxy() const {
		if (n_galaxies == 0) {
			return 0;
		}
		return static_cast<double>(starburst_ode_evaluations) / n_galaxies;
	}

	double starform_integration_intervals_per_galaxy_ode_evaluations() const {
		if (galaxy_ode_evaluations == 0) {
			return 0;
		}
		return static_cast<double>(starform_integration_intervals) / galaxy_ode_evaluations;
	}
};

template <typename T>
std::basic_ostream<T> &operator<<(std::basic_ostream<T> &os, const SnapshotStatistics &stats)
{
	os << "Snapshot " << stats.snapshot << "\n"
	   << "  Number of halos:                      " << stats.n_halos << "\n"
	   << "  Number of subhalos:                   " << stats.n_subhalos << "\n"
	   << "  Number of galaxies:                   " << stats.n_galaxies << "\n"
	   << "  Galaxy evolution ODE evaluations:     " << stats.galaxy_ode_evaluations
	   << " (" << fixed<3>(stats.galaxy_ode_evaluations_per_galaxy()) << " [evals/gal])" << "\n"
	   << "  Starburst ODE evaluations:            " << stats.starburst_ode_evaluations
	   << " (" << fixed<3>(stats.starburst_ode_evaluations_per_galaxy()) << " [evals/gal])" << "\n"
	   << "  Star formation integration intervals: " << stats.starform_integration_intervals
	   << " (" << fixed<3>(stats.starform_integration_intervals_per_galaxy_ode_evaluations()) << " [ints/eval])\n"
	   << "  Time:                                 " << fixed<3>(stats.duration_millis / 1000.) << " [s]";
	return os;
}

//
// A simple structure that holds all objects that need to exist separately for each thread.
// Only those objects that maintain a state need to be here; the rest can be safely
// used across many threads.
// Most notoriously, the GSL ODE system and the GSL integrator (and their shark wrappers)
// maintain a state, so any class
// (which keeps a state, and therefore needs to be separate on each thread).
// The
struct PerThreadObjects
{
	PerThreadObjects(std::shared_ptr<BasicPhysicalModel> &&physical_model, GalaxyMergers &&galaxy_megers, DiskInstability &&disk_instability):
		physical_model(std::move(physical_model)), galaxy_mergers(std::move(galaxy_megers)), disk_instability(std::move(disk_instability)) {}
	std::shared_ptr<BasicPhysicalModel> physical_model;
	GalaxyMergers galaxy_mergers;
	DiskInstability disk_instability;
};

std::vector<PerThreadObjects> create_per_thread_objects(
	std::size_t count, const Options &options,
	ExecutionParameters &exec_params, GasCoolingParameters &gas_cooling_params,
	RecyclingParameters &recycling_params, SimulationParameters &sim_params,
	StarFormationParameters &star_formation_params,
	std::shared_ptr<Cosmology> &cosmology, std::shared_ptr<DarkMatterHalos> &dark_matter_halos,
	StarFormation &star_formation)
{
	AGNFeedbackParameters agn_params(options);
	DiskInstabilityParameters disk_instability_params(options);
	GalaxyMergerParameters merger_parameters(options);
	ReionisationParameters reio_params(options);
	ReincorporationParameters reinc_params(options);
	StellarFeedbackParameters stellar_feedback_params(options);

	std::shared_ptr<AGNFeedback> agnfeedback = std::make_shared<AGNFeedback>(agn_params, cosmology);
	std::shared_ptr<Reionisation> reionisation = std::make_shared<Reionisation>(reio_params);
	std::shared_ptr<Reincorporation> reincorporation = std::make_shared<Reincorporation>(reinc_params, dark_matter_halos);
	StellarFeedback stellar_feedback {stellar_feedback_params};
	GasCooling gas_cooling {gas_cooling_params, star_formation_params, reionisation, cosmology, agnfeedback, dark_matter_halos, reincorporation};

	std::vector<PerThreadObjects> objects;
	for(std::size_t i = 0; i != count; i++) {
		auto physical_model = std::make_shared<BasicPhysicalModel>(exec_params.ode_solver_precision, gas_cooling, stellar_feedback, star_formation, recycling_params, gas_cooling_params);
		GalaxyMergers galaxy_mergers(merger_parameters, sim_params, dark_matter_halos, physical_model, agnfeedback);
		DiskInstability disk_instability(disk_instability_params, merger_parameters, sim_params, dark_matter_halos, physical_model, agnfeedback);
		objects.emplace_back(std::move(physical_model), std::move(galaxy_mergers), std::move(disk_instability));
	}
	return objects;
}

/**
 * Main SHArk routine.
 *
 * Here we load the relevant information and do the basic loops to solve galaxy formation
 */
int run(int argc, char **argv) {

	using std::string;
	using std::vector;
	namespace po = boost::program_options;

	po::options_description visible_opts("SHArk options");
	visible_opts.add_options()
		("help,h",      "Show this help message")
		("version,V",   "Show version and exit")
		("verbose,v",   po::value<int>()->default_value(3), "Verbosity level. Higher is more verbose")
#ifdef SHARK_OPENMP
		("threads,t",   po::value<std::size_t>()->default_value(1), "OpenMP threads, defaults to 1. 0 means use OpenMP default number of threads")
#endif // SHARK_OPENMP
		("options,o",   po::value<vector<string>>()->multitoken()->default_value({}, ""),
		                "Space-separated additional options to override config file");

	po::positional_options_description pdesc;
	pdesc.add("config-file", -1);

	po::options_description all_opts;
	all_opts.add(visible_opts);
	all_opts.add_options()
		("config-file", po::value<vector<string>>()->multitoken(), "SHArk config file(s)");

	// Read command-line options
	po::variables_map vm;
	po::command_line_parser parser(argc, argv);
	parser.options(all_opts).positional(pdesc);
	po::store(parser.run(), vm);
	po::notify(vm);

	if (vm.count("help")) {
		show_help(argv[0], visible_opts);
		return 0;
	}
	if (vm.count("version")) {
		cout << "SHArk version " << SHARK_VERSION << endl;
		cout << "OpenMP support: ";
#ifdef SHARK_OPENMP
		cout << "Yes" << endl;
#else
		cout << "No" << endl;
#endif
		return 0;
	}
	if (vm.count("config-file") == 0 ) {
		cerr << "At least one <config-file> option must be given" << endl;
		return 1;
	}

	// Set up logging with indicated log level
	int verbosity = vm["verbose"].as<int>();
	verbosity = min(max(verbosity, 0), 5);
	verbosity = 5 - verbosity;
	setup_logging(verbosity);

<<<<<<< HEAD
	log_startup_information(argc, argv);
=======
	log_startup_information();
#ifdef SHARK_OPENMP
auto threads = vm["threads"].as<std::size_t>();
if (threads == 0) {
	threads = omp_get_max_threads();
}
#else
std::size_t threads = 1;
#endif // SHARK_OPENMP
LOG(info) << "shark using " << threads << " thread(s)";
>>>>>>> 54c84dae

	install_gsl_error_handler();

	// Read the configuration file, and override options with any given
	// on the command-line
	Options options;
	for (auto &config_file: vm["config-file"].as<vector<string>>()) {
		options.add_file(config_file);
	}
	for(auto &opt_spec: vm["options"].as<vector<string>>()) {
		options.add(opt_spec);
	}

	/**
	 * We load all relevant parameters and implement all relevant physical processes needed by the physical model.
	 */
	CosmologicalParameters cosmo_parameters(options);
	DarkMatterHaloParameters dark_matter_halo_parameters(options);
	ExecutionParameters exec_params(options);
	GasCoolingParameters gas_cooling_params(options);
	RecyclingParameters recycling_parameters(options);
	ReincorporationParameters reinc_params(options);
	SimulationParameters sim_params(options);
	StarFormationParameters star_formation_params(options);

	std::shared_ptr<Cosmology> cosmology = std::make_shared<Cosmology>(cosmo_parameters);

	// TODO: Move this logic away from the main
	std::shared_ptr<DarkMatterHalos> dark_matter_halos;
	if (dark_matter_halo_parameters.haloprofile == DarkMatterHaloParameters::NFW) {
		dark_matter_halos = std::make_shared<NFWDarkMatterHalos>(dark_matter_halo_parameters, cosmology, sim_params);
	}
	else if (dark_matter_halo_parameters.haloprofile == DarkMatterHaloParameters::EINASTO) {
		dark_matter_halos = std::make_shared<EinastoDarkMatterHalos>(dark_matter_halo_parameters, cosmology, sim_params);
	}
	else {
		std::ostringstream os;
		os << "Dark Matter halo profile " << dark_matter_halo_parameters.haloprofile
		   << " not currently supported";
		throw invalid_argument(os.str());
	}

	Simulation simulation{sim_params, cosmology};
	StarFormation star_formation{star_formation_params, recycling_parameters, cosmology};

	auto per_thread_objects = create_per_thread_objects(threads, options, exec_params,
	    gas_cooling_params, recycling_parameters, sim_params, star_formation_params,
	    cosmology, dark_matter_halos, star_formation);

	// Inform the size of things
	std::ostringstream os;
	os << "Main structure/class sizes follow. ";
	os << "Baryon: " << memory_amount(sizeof(Baryon)) << ", Subhalo: " << memory_amount(sizeof(Subhalo)) << ", Halo: " << memory_amount(sizeof(Halo));
	os << ", Galaxy: " << memory_amount(sizeof(Galaxy)) << ", MergerTree: " << memory_amount(sizeof(MergerTree));
	LOG(info) << os.str();

	// Create class to track all the baryons of the simulation in its different components.
	auto AllBaryons = std::make_shared<TotalBaryon>();

	// Read the merger tree files.
	// Each merger tree will be a construction of halos and subhalos
	// with their growth history.
	std::vector<MergerTreePtr> merger_trees;
	{
		HaloBasedTreeBuilder tree_builder(exec_params, threads);
		auto halos = SURFSReader(sim_params.tree_files_prefix, threads).read_halos(exec_params.simulation_batches, *dark_matter_halos, sim_params);
		merger_trees = tree_builder.build_trees(halos, sim_params, cosmology, *AllBaryons);
		merger_trees.shrink_to_fit();
	}

	/* Create the first generation of galaxies if halo is first appearing.*/
	LOG(info) << "Creating initial galaxies in central subhalos across all merger trees";
	GalaxyCreator galaxy_creator(cosmology, gas_cooling_params, sim_params);
	galaxy_creator.create_galaxies(merger_trees, *AllBaryons);

	// TODO: move this logic away from the main
	// Also provide a std::make_unique
	std::unique_ptr<GalaxyWriter> writer;
	if (exec_params.output_format == Options::HDF5) {
		writer.reset(new HDF5GalaxyWriter(exec_params, cosmo_parameters, cosmology, dark_matter_halos, sim_params, star_formation));
	}
	else {
		writer.reset(new ASCIIGalaxyWriter(exec_params, cosmo_parameters, cosmology, dark_matter_halos, sim_params, star_formation));
	}

	// The way we solve for galaxy formation is snapshot by snapshot. The loop is performed out to max snapshot-1, because we
	// calculate evolution in the time from the current to the next snapshot.
	// We first loop over snapshots, and for a fixed snapshot,
	// we loop over merger trees.
	// Each merger trees has a set of halos at a given snapshot,
	// which in turn contain galaxies.
	for(int snapshot=sim_params.min_snapshot; snapshot <= sim_params.max_snapshot-1; snapshot++) {

		Timer t;
		LOG(info) << "Will evolve galaxies in snapshot " << snapshot << " corresponding to redshift "<< sim_params.redshifts[snapshot];

		for(auto &o: per_thread_objects) {
			o.physical_model->reset_ode_evaluations();
		}

		//Calculate the initial and final time of this snapshot.
		double ti = simulation.convert_snapshot_to_age(snapshot);
		double tf = simulation.convert_snapshot_to_age(snapshot+1);

#ifdef SHARK_OPENMP
		#pragma omp parallel for num_threads(threads) schedule(dynamic, 10)
#endif // SHARK_OPENMP
		for (auto it = merger_trees.begin(); it < merger_trees.end(); it++) {

			const auto &tree = *it;

			// Get the thread-specific objects needed to run the evolution
			// In the non-OpenMP case we simply have one
#ifdef SHARK_OPENMP
			auto which = omp_get_thread_num();
#else
			auto which = 0;
#endif // SHARK_OPENMP
			auto &objs = per_thread_objects[which];
			auto &physical_model = objs.physical_model;
			auto &galaxy_mergers = objs.galaxy_mergers;
			auto &disk_instability = objs.disk_instability;

			/*here loop over the halos this merger tree has at this time.*/
			for(auto &halo: tree->halos[snapshot]) {

				/*Evaluate which galaxies are merging in this halo.*/
				LOG(debug) << "Merging galaxies in halo " << halo;
				galaxy_mergers.merging_galaxies(halo, snapshot, tf-ti);

				/*Evaluate disk instabilities.*/
				LOG(debug) << "Evaluating disk instability in halo " << halo;
				disk_instability.evaluate_disk_instability(halo, snapshot, tf-ti);

				/*populate halos. This function should evolve the subhalos inside the halo.*/
				LOG(debug) << "Evolving content in halo " << halo;
				populate_halos(physical_model, halo, snapshot,  sim_params.redshifts[snapshot], tf-ti);

				/*Determine which subhalos are disappearing in this snapshot and calculate dynamical friction timescale and change galaxy types accordingly.*/
				LOG(debug) << "Merging subhalos in halo " << halo;
				galaxy_mergers.merging_subhalos(halo, sim_params.redshifts[snapshot]);
			}
		}

		vector<HaloPtr> all_halos_this_snapshot;
		for (auto &tree: merger_trees) {
			all_halos_this_snapshot.insert(all_halos_this_snapshot.end(), tree->halos[snapshot].begin(), tree->halos[snapshot].end());
		}

		/*track all baryons of this snapshot*/
		track_total_baryons(star_formation, *cosmology, exec_params, all_halos_this_snapshot, *AllBaryons, sim_params.redshifts[snapshot], snapshot);

		/*Here you could include the physics that allow halos to speak to each other. This could be useful e.g. during reionisation.*/
		//do_stuff_at_halo_level(all_halos_this_snapshot);

		/*write snapshots only if the user wants outputs at this time (note that what matters here is snapshot+1).*/
		if(std::find(exec_params.output_snapshots.begin(), exec_params.output_snapshots.end(), snapshot+1) != exec_params.output_snapshots.end() )
		{
			LOG(info) << "Will write output file for snapshot " << snapshot+1;
			writer->write(snapshot, all_halos_this_snapshot, *AllBaryons);
		}

		auto duration_millis = t.get();

		// Some high-level ODE and integration iteration count statistics
		auto starform_integration_intervals = std::accumulate(per_thread_objects.begin(), per_thread_objects.end(), 0UL, [](unsigned long x, const PerThreadObjects &o) {
			return x + o.physical_model->get_star_formation_integration_intervals();
		});
		auto galaxy_ode_evaluations = std::accumulate(per_thread_objects.begin(), per_thread_objects.end(), 0UL, [](unsigned long x, const PerThreadObjects &o) {
			return x + o.physical_model->get_galaxy_ode_evaluations();
		});
		auto starburst_ode_evaluations = std::accumulate(per_thread_objects.begin(), per_thread_objects.end(), 0UL, [](unsigned long x, const PerThreadObjects &o) {
			return x + o.physical_model->get_galaxy_starburst_ode_evaluations();
		});
		auto n_halos = all_halos_this_snapshot.size();
		auto n_subhalos = std::accumulate(all_halos_this_snapshot.begin(), all_halos_this_snapshot.end(), 0UL, [](unsigned long n_subhalos, const HaloPtr &halo) {
			return n_subhalos + halo->subhalo_count();
		});
		auto n_galaxies = std::accumulate(all_halos_this_snapshot.begin(), all_halos_this_snapshot.end(), 0UL, [](unsigned long n_galaxies, const HaloPtr &halo) {
			return n_galaxies + halo->galaxy_count();
		});

		SnapshotStatistics stats {snapshot, starform_integration_intervals, galaxy_ode_evaluations, starburst_ode_evaluations,
		                          n_halos, n_subhalos, n_galaxies, duration_millis};
		LOG(info) << "Statistics for snapshot " << snapshot << std::endl << stats;


		/*transfer galaxies from this halo->subhalos to the next snapshot's halo->subhalos*/
		LOG(debug) << "Transferring all galaxies for snapshot " << snapshot << " into next snapshot";
		transfer_galaxies_to_next_snapshot(all_halos_this_snapshot, *cosmology, *AllBaryons, snapshot);

	}

	return 0;
}

} // namespace shark

int main(int argc, char **argv) {
	try {
		shark::Timer timer;
		auto code = shark::run(argc, argv);
		if (code == 0) {
			LOG(info) << "Sucessfully finished in " << timer;
		}
		return code;
	} catch (const shark::missing_option &e) {
		std::cerr << "Missing option: " << e.what() << std::endl;
		return 1;
	} catch (const shark::exception &e) {
		std::cerr << "Unexpected shark exception found while running:" << std::endl << std::endl;
		std::cerr << e.what() << std::endl;
		return 1;
	} catch (const boost::program_options::error &e) {
		std::cerr << "Error while parsing command-line: " << e.what() << std::endl;
		return 1;
	} catch (const std::exception &e) {
		std::cerr << "Unexpected exception while running" << std::endl << std::endl;
		std::cerr << e.what() << std::endl;
		return 1;
	}
}<|MERGE_RESOLUTION|>--- conflicted
+++ resolved
@@ -28,15 +28,12 @@
 #include <unistd.h>
 #include <vector>
 
-<<<<<<< HEAD
-#include <boost/filesystem/convenience.hpp>
-=======
 #include "config.h"
 #ifdef SHARK_OPENMP
 #include <omp.h>
 #endif // SHARK_OPENMP
 
->>>>>>> 54c84dae
+#include <boost/filesystem/convenience.hpp>
 #include <boost/program_options.hpp>
 #include <gsl/gsl_errno.h>
 
@@ -281,10 +278,7 @@
 	verbosity = 5 - verbosity;
 	setup_logging(verbosity);
 
-<<<<<<< HEAD
 	log_startup_information(argc, argv);
-=======
-	log_startup_information();
 #ifdef SHARK_OPENMP
 auto threads = vm["threads"].as<std::size_t>();
 if (threads == 0) {
@@ -294,7 +288,6 @@
 std::size_t threads = 1;
 #endif // SHARK_OPENMP
 LOG(info) << "shark using " << threads << " thread(s)";
->>>>>>> 54c84dae
 
 	install_gsl_error_handler();
 
