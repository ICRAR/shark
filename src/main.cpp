--- conflicted
+++ resolved
@@ -227,8 +227,6 @@
 			writer.write_galaxies(snapshot, all_halos_this_snapshot);
 		}
 
-<<<<<<< HEAD
-=======
 		// Some high-level ODE iteration count statistics
 		auto galaxy_ode_evaluations = basic_physicalmodel->get_galaxy_ode_evaluations();
 		auto galaxy_starburst_ode_evaluations = basic_physicalmodel->get_galaxy_starburst_ode_evaluations();
@@ -243,7 +241,6 @@
 		          << std::setprecision(3) << std::fixed << static_cast<double>(galaxy_starburst_ode_evaluations) / n_galaxies
 		          << " [evals/gal])";
 
->>>>>>> 83a67811
 		destroy_galaxies_this_snapshot(all_halos_this_snapshot);
 
 	}
