/*
 * gas_cooling.cpp
 *
 *  Created on: 17May,2017
 *      Author: clagos
 */

#include <cmath>
#include <fstream>
#include <map>
#include <tuple>

#include <gsl/gsl_interp2d.h>
#include <gsl/gsl_spline2d.h>

#include "cosmology.h"
#include "gas_cooling.h"
#include "numerical_constants.h"

using namespace std;

namespace shark {

GasCoolingParameters::GasCoolingParameters(const std::string &filename) :
	Options(filename),
	rcore(0),
	model(CROTON06),
	lambdamodel(CLOUDY),
	cooling_table()

{
	string cooling_tables_dir;
	load("gas_cooling.model", model)
	load("gas_cooling.rcore", rcore);
	load("gas_cooling.lambdamodel", lambdamodel);
	load("gas_cooling.cooling_tables_dir", cooling_tables_dir, true);

    //read cooling tables and load values in
	string prefix;
	if (lambdamodel == CLOUDY) {
		prefix = "C08.00_";
	}
	else if (lambdamodel == SUTHERLAND) {
		prefix = "S93_";
	}

	string tables = cooling_tables_dir + "/" + prefix + "tables.txt";

	// Collect metallicity tables information
	string line;
	map<double, string> metallicity_tables;
	ifstream f = open_file(tables);
	while ( getline(f, line) ) {

		trim(line);
		if (is_skipable(line)) {
			continue;
		}

		double metallicity;
		string table_fname;
		istringstream iss(line);
		iss >> metallicity >> table_fname;
		trim(table_fname);

		metallicity_tables[metallicity] = table_fname;
	}
	f.close();

	// Populate cooling_table
	for(auto &kv: metallicity_tables) {

		double metallicity = std::get<0>(kv);
		string fname = std::get<1>(kv);

		fname = cooling_tables_dir + "/" + fname;
		ifstream f = open_file(fname);
		while ( getline(f, line) ) {

			trim(line);
			if (is_skipable(line)) {
				continue;
			}

			double t, ne, nh, nt, logl;
			istringstream iss(line);
			iss >> t >> ne >> nh >> nt >> logl;

			cooling_table.log10lam.push_back(logl);
			cooling_table.log10temp.push_back(t);
			cooling_table.zmetal.push_back(metallicity);

		}
		f.close();
	}
}

namespace detail {

template <>
GasCoolingParameters::LambdaCoolingModel Helper<GasCoolingParameters::LambdaCoolingModel>::get(const std::string &name, const std::string &value) {
	if ( value == "cloudy" ) {
		return GasCoolingParameters::CLOUDY;
	}
	else if ( value == "sutherland" ) {
		return GasCoolingParameters::SUTHERLAND;
	}
	std::ostringstream os;
	os << name << " option value invalid: " << value;
	throw invalid_option(os.str());
}


template <>
GasCoolingParameters::CoolingModel Helper<GasCoolingParameters::CoolingModel>::get(const std::string &name, const std::string &value) {
	if ( value == "Croton06" ) {
		return GasCoolingParameters::CROTON06;
	}
	else if ( value == "Galform" ) {
		return GasCoolingParameters::GALFORM;
	}
	std::ostringstream os;
	os << name << " option value invalid: " << value;
	throw invalid_option(os.str());
}

} // namespace detail

GasCooling::GasCooling(GasCoolingParameters parameters) :
	parameters(parameters),
	interp(nullptr)
{
	interp.reset(gsl_interp2d_alloc(gsl_interp2d_bilinear, parameters.cooling_table.log10temp.size(), parameters.cooling_table.log10zmetal.size()));
}

double GasCooling::cooling_rate(double mhot, double mvir, double vvir, double mzhot) {

    double coolingrate;

    gsl_interp_accel *xacc = gsl_interp_accel_alloc();
    gsl_interp_accel *yacc = gsl_interp_accel_alloc();

    double zhot = (mzhot/mhot);

    double Tvir = 35.9*std::pow(vvir,2); //in K.
    double lgTvir = log10(Tvir); //in K.

    double Rvir = constants::G*mvir/std::pow(vvir,2); //in Mpc.

<<<<<<< HEAD
    if(parameters.model == CROTON06)
    {
    	double tcoolGyr = Rvir/vvir*NumericalConstants::KMS2MPCGYR; //in Gyr.

    	double tcool = tcoolGyr*NumericalConstants::GYR2S; //in seconds.

    	double rho_shell = mhot*NumericalConstants::MSOLAR_g/NumericalConstants::PI4/(Rvir*NumericalConstants::MPC2CM); //in cgs.
=======
    double tcoolGyr = Rvir/vvir*constants::KMS2MPCGYR; //in Gyr.

    double tcool = tcoolGyr*constants::GYR2S; //in seconds.

    double rho_shell = mhot*constants::MSOLAR_g/constants::PI4/(Rvir*constants::MPC2CM); //in cgs.
>>>>>>> d8284082

    	double logl = gsl_interp2d_eval_extrap(interp.get(), parameters.cooling_table.log10temp.data(), parameters.cooling_table.zmetal.data(), parameters.cooling_table.log10lam.data(), lgTvir, zhot, xacc, yacc); //in cgs

<<<<<<< HEAD
    	double denominator_temp = 1.5*NumericalConstants::M_Atomic_g*NumericalConstants::mu_Primordial*NumericalConstants::k_Boltzmann_erg*Tvir; //in cgs

    	double r_cool = pow(rho_shell*tcool*pow(logl,10)/denominator_temp,0.5)/NumericalConstants::MPC2CM; //in Mpc.
=======
    double denominator_temp = 1.5*constants::M_Atomic_g*constants::mu_Primordial*constants::k_Boltzmann_erg*Tvir; //in cgs

    double r_cool = pow(rho_shell*tcool*pow(logl,10)/denominator_temp,0.5)/constants::MPC2CM; //in Mpc.
>>>>>>> d8284082

    	if(r_cool < Rvir){
    		//cooling radius smaller than virial radius
    		coolingrate = 0.5*(r_cool/Rvir)*(mhot/tcoolGyr); //in Msun/Gyr.
    	}
    	else {
    		//cooling radius larger than virial radius
    		coolingrate = mhot/tcoolGyr;
    	}
    }

	return coolingrate;
}


}  // namespace shark<|MERGE_RESOLUTION|>--- conflicted
+++ resolved
@@ -147,33 +147,20 @@
 
     double Rvir = constants::G*mvir/std::pow(vvir,2); //in Mpc.
 
-<<<<<<< HEAD
     if(parameters.model == CROTON06)
     {
-    	double tcoolGyr = Rvir/vvir*NumericalConstants::KMS2MPCGYR; //in Gyr.
 
-    	double tcool = tcoolGyr*NumericalConstants::GYR2S; //in seconds.
+    	double tcoolGyr = Rvir/vvir*constants::KMS2MPCGYR; //in Gyr.
 
-    	double rho_shell = mhot*NumericalConstants::MSOLAR_g/NumericalConstants::PI4/(Rvir*NumericalConstants::MPC2CM); //in cgs.
-=======
-    double tcoolGyr = Rvir/vvir*constants::KMS2MPCGYR; //in Gyr.
+    	double tcool = tcoolGyr*constants::GYR2S; //in seconds.
 
-    double tcool = tcoolGyr*constants::GYR2S; //in seconds.
-
-    double rho_shell = mhot*constants::MSOLAR_g/constants::PI4/(Rvir*constants::MPC2CM); //in cgs.
->>>>>>> d8284082
+    	double rho_shell = mhot*constants::MSOLAR_g/constants::PI4/(Rvir*constants::MPC2CM); //in cgs.
 
     	double logl = gsl_interp2d_eval_extrap(interp.get(), parameters.cooling_table.log10temp.data(), parameters.cooling_table.zmetal.data(), parameters.cooling_table.log10lam.data(), lgTvir, zhot, xacc, yacc); //in cgs
 
-<<<<<<< HEAD
-    	double denominator_temp = 1.5*NumericalConstants::M_Atomic_g*NumericalConstants::mu_Primordial*NumericalConstants::k_Boltzmann_erg*Tvir; //in cgs
+    	double denominator_temp = 1.5*constants::M_Atomic_g*constants::mu_Primordial*constants::k_Boltzmann_erg*Tvir; //in cgs
 
-    	double r_cool = pow(rho_shell*tcool*pow(logl,10)/denominator_temp,0.5)/NumericalConstants::MPC2CM; //in Mpc.
-=======
-    double denominator_temp = 1.5*constants::M_Atomic_g*constants::mu_Primordial*constants::k_Boltzmann_erg*Tvir; //in cgs
-
-    double r_cool = pow(rho_shell*tcool*pow(logl,10)/denominator_temp,0.5)/constants::MPC2CM; //in Mpc.
->>>>>>> d8284082
+    	double r_cool = pow(rho_shell*tcool*pow(logl,10)/denominator_temp,0.5)/constants::MPC2CM; //in Mpc.
 
     	if(r_cool < Rvir){
     		//cooling radius smaller than virial radius
