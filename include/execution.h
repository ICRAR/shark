//
// ICRAR - International Centre for Radio Astronomy Research
// (c) UWA - The University of Western Australia, 2018
// Copyright by UWA (in the framework of the ICRAR)
//
// This program is free software: you can redistribute it and/or modify
// it under the terms of the GNU General Public License as published by
// the Free Software Foundation, either version 3 of the License, or
// (at your option) any later version.
//
// This program is distributed in the hope that it will be useful,
// but WITHOUT ANY WARRANTY; without even the implied warranty of
// MERCHANTABILITY or FITNESS FOR A PARTICULAR PURPOSE.  See the
// GNU General Public License for more details.
//
// You should have received a copy of the GNU General Public License
// along with this program.  If not, see <https://www.gnu.org/licenses/>.
//

/**
 * @file
 */

#ifndef SHARK_EXECUTION_H_
#define SHARK_EXECUTION_H_

#include <ctime>
#include <random>
#include <set>
#include <string>
#include <vector>

#include "options.h"

namespace shark {

class ExecutionParameters {

public:
	explicit ExecutionParameters(const Options &options);

	std::set<int> output_snapshots;
	Options::file_format_t output_format = Options::HDF5;
<<<<<<< HEAD
	std::string output_directory;
	std::string name_model;
	std::vector<unsigned int> simulation_batches;
=======
	std::string output_directory {};
	std::string name_model {};
	std::random_device::result_type seed = std::random_device()();
	std::vector<unsigned int> simulation_batches {};
>>>>>>> 73aff88a
	std::time_t starting_time = std::time(nullptr);

	bool output_snapshot(int snapshot);
	int last_output_snapshot();

	bool skip_missing_descendants = true;
	bool warn_on_missing_descendants = true;
        bool ensure_mass_growth = true;

	/**
	 * Parameters of sf histories:
	 * output_sf_histories: boolean parameter set to true if the user wants the star formation histories to be output.
	 * snapshots_sf_histories: vector of int with the snapshots the user wants the star formation histories output at.
	 */
	bool output_sf_histories = false;
	std::vector<int> snapshots_sf_histories;

	float ode_solver_precision = 0;
};

} // namespace shark

#endif // SHARK_EXECUTION_H_<|MERGE_RESOLUTION|>--- conflicted
+++ resolved
@@ -41,16 +41,10 @@
 
 	std::set<int> output_snapshots;
 	Options::file_format_t output_format = Options::HDF5;
-<<<<<<< HEAD
 	std::string output_directory;
 	std::string name_model;
+	std::random_device::result_type seed = std::random_device()();
 	std::vector<unsigned int> simulation_batches;
-=======
-	std::string output_directory {};
-	std::string name_model {};
-	std::random_device::result_type seed = std::random_device()();
-	std::vector<unsigned int> simulation_batches {};
->>>>>>> 73aff88a
 	std::time_t starting_time = std::time(nullptr);
 
 	bool output_snapshot(int snapshot);
