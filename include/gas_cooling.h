/*
 * gas_cooling.h
 *
 *  Created on: 17May,2017
 *      Author: clagos
 */

#ifndef INCLUDE_GAS_COOLING_H_
#define INCLUDE_GAS_COOLING_H_

#include <map>
#include <memory>
#include <string>
#include <vector>


#include <gsl/gsl_math.h>
#include <gsl/gsl_interp2d.h>

#include "options.h"
#include "components.h"
#include "reionisation.h"
#include "agn_feedback.h"

namespace shark {
/**
 * An element of the cooling tables
 */
struct CoolingTable {
	std::vector<double> log10lam;
	std::vector<double> log10temp;
	std::vector<double> zmetal;
};

class GasCoolingParameters : public Options {

public:

	typedef std::map<double, std::string> tables_idx;

	enum LambdaCoolingModel {
		CLOUDY = 0,
		SUTHERLAND
	};

	enum CoolingModel {
		CROTON06 = 0,
		BENSON10
	};

	GasCoolingParameters(const std::string &filename);

	double rcore;
	LambdaCoolingModel lambdamodel;
	CoolingModel model;
	//cooling tables
	CoolingTable cooling_table; //these should be an array of parameters.

private:
	tables_idx find_tables(const std::string &cooling_tables_dir);
	void load_tables(const std::string &cooling_tables_dir, const tables_idx &metallicity_tables);
};


class GasCooling {

public:
	GasCooling(GasCoolingParameters parameters, ReionisationParameters reio_parameters, std::shared_ptr<Cosmology> cosmology, std::shared_ptr<AGNFeedback> agnfeedback);

<<<<<<< HEAD
	double cooling_rate(std::shared_ptr<Subhalo> &subhalo, double z, double deltat);
	double cooling_time(double Tvir, double logl, double nh_density);
	double mean_density(double mhot, double rvir);
	double cooling_radius(double rho_shell, double tcharac, double logl, double Tvir);
	double density_shell(double mhot, double rvir);
=======
	double cooling_rate(Subhalo &subhalo, double z, double deltat);
>>>>>>> 0414018e

private:
	ReionisationParameters reio_parameters;
	GasCoolingParameters parameters;
	std::shared_ptr<Cosmology> cosmology;
	std::shared_ptr<AGNFeedback> agnfeedback;
	std::shared_ptr<gsl_interp2d> interp;

};

}  // namespace shark



#endif /* INCLUDE_GAS_COOLING_H_ */<|MERGE_RESOLUTION|>--- conflicted
+++ resolved
@@ -67,15 +67,11 @@
 public:
 	GasCooling(GasCoolingParameters parameters, ReionisationParameters reio_parameters, std::shared_ptr<Cosmology> cosmology, std::shared_ptr<AGNFeedback> agnfeedback);
 
-<<<<<<< HEAD
-	double cooling_rate(std::shared_ptr<Subhalo> &subhalo, double z, double deltat);
+	double cooling_rate(Subhalo &subhalo, double z, double deltat);
 	double cooling_time(double Tvir, double logl, double nh_density);
 	double mean_density(double mhot, double rvir);
 	double cooling_radius(double rho_shell, double tcharac, double logl, double Tvir);
 	double density_shell(double mhot, double rvir);
-=======
-	double cooling_rate(Subhalo &subhalo, double z, double deltat);
->>>>>>> 0414018e
 
 private:
 	ReionisationParameters reio_parameters;
